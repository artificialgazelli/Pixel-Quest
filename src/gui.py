--- conflicted
+++ resolved
@@ -16,10 +16,6 @@
 from src.modules.rewards import RewardsModule
 from src.modules.habit_tracker import HabitTracker
 from src.modules.todo_list import TodoList
-<<<<<<< HEAD
-from src.modules.pomodoro_module import PomodoroModule
-=======
->>>>>>> 720eb20e
 
 
 class QuestGame:
@@ -68,10 +64,6 @@
         self.rewards_module = RewardsModule(self, self.data_manager, self.theme)
         self.habit_tracker = HabitTracker(self, self.data_manager, self.theme)
         self.todo_list = TodoList(self, self.data_manager, self.theme)
-<<<<<<< HEAD
-        self.pomodoro_module = PomodoroModule(self, self.data_manager, self.theme)
-=======
->>>>>>> 720eb20e
 
     def clear_frame(self):
         """Clear all widgets from the main frame."""
@@ -396,7 +388,65 @@
             lambda: self.show_module("habits"),
             color=self.theme.habit_color,
         )
-        habit_button.pack(side=tk.LEFT, padx=20)
+        habit_button.pack(pady=5)
+
+        # To Do List
+        todo_frame = tk.Frame(parent, bg=self.theme.bg_color, relief=tk.RIDGE, bd=3)
+        todo_frame.pack(pady=10, fill=tk.X)
+
+        todo_label = tk.Label(
+            todo_frame,
+            text="To Do List",
+            font=self.theme.pixel_font,
+            bg=self.theme.bg_color,
+            fg=self.theme.todo_color,  # Use theme color
+        )
+        todo_label.pack(pady=5)
+
+        # Get task statistics
+        tasks = self.data.get("todo", {}).get("tasks", [])
+        active_tasks = [t for t in tasks if t.get("status") == "active"]
+        total_tasks = len(active_tasks)
+
+        # Count overdue tasks
+        today = datetime.now().date()
+        overdue_tasks = sum(
+            1
+            for t in active_tasks
+            if t.get("due_date")
+            and datetime.strptime(t.get("due_date"), "%Y-%m-%d").date() < today
+        )
+
+        # Count tasks due today
+        due_today = sum(
+            1
+            for t in active_tasks
+            if t.get("due_date")
+            and datetime.strptime(t.get("due_date"), "%Y-%m-%d").date() == today
+        )
+
+        # Display task status
+        task_status_text = f"Active tasks: {total_tasks} | Due today: {due_today}"
+        if overdue_tasks > 0:
+            task_status_text += f" | Overdue: {overdue_tasks}"
+
+        task_status_label = tk.Label(
+            todo_frame,
+            text=task_status_text,
+            font=self.theme.small_font,
+            bg=self.theme.bg_color,
+            fg="#F44336" if overdue_tasks > 0 else self.theme.text_color,
+        )
+        task_status_label.pack(pady=5)
+
+        # Open To Do List button
+        todo_button = self.theme.create_pixel_button(
+            todo_frame,
+            "Open To Do List",
+            lambda: self.show_module("todo"),
+            color=self.theme.todo_color,  # Use theme color
+        )
+        todo_button.pack(pady=5)
 
         # To Do List button
         todo_button = self.theme.create_pixel_button(
@@ -414,7 +464,6 @@
             lambda: self.todo_list.todo_tab.add_new_task(),
             color="#4CAF50",
         )
-<<<<<<< HEAD
         new_task_button.pack(side=tk.RIGHT, padx=20)
 
         # Add New Habit button
@@ -425,77 +474,26 @@
             color="#2196F3",
         )
         new_habit_button.pack(side=tk.RIGHT, padx=20)
-=======
-        habit_button.pack(pady=5)
-        
-        # To Do List
-        todo_frame = tk.Frame(parent, bg=self.theme.bg_color, relief=tk.RIDGE, bd=3)
-        todo_frame.pack(pady=10, fill=tk.X)
-
-        todo_label = tk.Label(
-            todo_frame,
-            text="To Do List",
-            font=self.theme.pixel_font,
-            bg=self.theme.bg_color,
-            fg=self.theme.todo_color,  # Use theme color
-        )
-        todo_label.pack(pady=5)
-
-        # Get task statistics
-        tasks = self.data.get("todo", {}).get("tasks", [])
-        active_tasks = [t for t in tasks if t.get("status") == "active"]
-        total_tasks = len(active_tasks)
-        
-        # Count overdue tasks
-        today = datetime.now().date()
-        overdue_tasks = sum(
-            1 for t in active_tasks if t.get("due_date") and 
-            datetime.strptime(t.get("due_date"), "%Y-%m-%d").date() < today
-        )
-        
-        # Count tasks due today
-        due_today = sum(
-            1 for t in active_tasks if t.get("due_date") and 
-            datetime.strptime(t.get("due_date"), "%Y-%m-%d").date() == today
-        )
-        
-        # Display task status
-        task_status_text = f"Active tasks: {total_tasks} | Due today: {due_today}"
-        if overdue_tasks > 0:
-            task_status_text += f" | Overdue: {overdue_tasks}"
-        
-        task_status_label = tk.Label(
-            todo_frame,
-            text=task_status_text,
-            font=self.theme.small_font,
-            bg=self.theme.bg_color,
-            fg="#F44336" if overdue_tasks > 0 else self.theme.text_color,
-        )
-        task_status_label.pack(pady=5)
-
-        # Open To Do List button
-        todo_button = self.theme.create_pixel_button(
-            todo_frame,
-            "Open To Do List",
-            lambda: self.show_module("todo"),
-            color=self.theme.todo_color,  # Use theme color
-        )
-        todo_button.pack(pady=5)
->>>>>>> 720eb20e
 
     def display_todays_habits(self, parent):
         """
         Display today's habits with checkboxes.
 
         Args:
-            parent: Parent widget to place the habits
+            module_name: Name of the module to show ('art', 'korean', 'french', 'diss', 'habits', or 'todo')
         """
         # Get today's date
         today = datetime.now().date().strftime("%Y-%m-%d")
 
-        # Get habits that are active for today
-        habits = self.data.get("habits", {})
-        all_habits = []
+        # Map module names to their corresponding modules
+        modules = {
+            "art": self.art_module,
+            "korean": self.korean_module,
+            "french": self.french_module,
+            "diss": self.diss_module,
+            "habits": self.habit_tracker,
+            "todo": self.todo_list,
+        }
 
         # Combine daily and custom habits
         for habit_type in ["daily_habits", "custom_habits"]:
@@ -658,16 +656,11 @@
         Display today's tasks with checkboxes.
 
         Args:
-<<<<<<< HEAD
             parent: Parent widget to place the tasks
-=======
-            module_name: Name of the module to show ('art', 'korean', 'french', 'diss', 'habits', or 'todo')
->>>>>>> 720eb20e
         """
         # Get today's date
         today = datetime.now().date().strftime("%Y-%m-%d")
 
-<<<<<<< HEAD
         # Get tasks due today or overdue
         tasks = self.data.get("todo", {}).get("tasks", [])
         active_tasks = [task for task in tasks if task.get("status") == "active"]
@@ -712,17 +705,6 @@
         scrollable_frame.bind(
             "<Configure>", lambda e: canvas.configure(scrollregion=canvas.bbox("all"))
         )
-=======
-        # Map module names to their corresponding modules
-        modules = {
-            "art": self.art_module,
-            "korean": self.korean_module,
-            "french": self.french_module,
-            "diss": self.diss_module,
-            "habits": self.habit_tracker,
-            "todo": self.todo_list,
-        }
->>>>>>> 720eb20e
 
         canvas.create_window((0, 0), window=scrollable_frame, anchor="nw")
         canvas.configure(yscrollcommand=scrollbar.set)
